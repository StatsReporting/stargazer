--- conflicted
+++ resolved
@@ -426,19 +426,16 @@
         return notes_text
 
     # Begin LaTeX render functions
-<<<<<<< HEAD
-    def render_latex(self, only_tabular=False, out=None):
+    def render_latex(self, only_tabular=False, insert_empty_rows=False, out=None):
         """ Renders Stargazer object as LaTeX.
         
         Args:
             only_tabular: Whether the header and footer should be omitted.
-                          Defaults to False.
+                Defaults to False.
+            insert_empty_rows: Whether to insert empty rows between variables.
+                Defaults to False.
             out: File to write tex to (optional).
         """
-
-=======
-    def render_latex(self, only_tabular=False, insert_empty_rows=False):
->>>>>>> 9b0328bc
         latex = ''
         latex += self.generate_header_latex(only_tabular=only_tabular)
         latex += self.generate_body_latex(insert_empty_rows=insert_empty_rows)
