"""
This is a python package to generate nicely formatted
regression results similar to the style of the R
package of the same name:
https://CRAN.R-project.org/package=stargazer

@authors:
    Matthew Burke:
        matthew.wesley.burke@gmail.com
        github.com/mwburke
"""

from __future__ import print_function
from statsmodels.regression.linear_model import RegressionResultsWrapper
from math import sqrt


class Stargazer:
    """
    Class that is constructed with one or more trained
    OLS models from the statsmodels package.

    The user then can change the rendering options by
    chaining different methods to the Stargazer object
    and then render the results in either HTML or LaTeX.
    """

    CUSTOM_LINES_LOCATIONS = ['body bottom', 'footer top', 'footer bottom']

    def __init__(self, models):
        self.models = models
        self.num_models = len(models)
        self.reset_params()
        self.extract_data()

    def validate_input(self):
        """
        Check inputs to see if they are going to
        cause any problems further down the line.

        Any future checking will be added here.
        """
        targets = []

        for m in self.models:
            if not isinstance(m, RegressionResultsWrapper):
                raise ValueError('Please use trained OLS models as inputs')
            targets.append(m.model.endog_names)

        if targets.count(targets[0]) != len(targets):
            self.dependent_variable = ''
            self.dep_var_name = None
        else:
            self.dependent_variable = targets[0]

    def reset_params(self):
        """
        Set all of the rendering parameters to their default settings.
        Run upon initialization but also allows the user to reset
        if they have made several changes and want to start fresh.

        Does not effect any of the underlying model data.
        """
        self.title_text = None
        self.show_header = True
        self.dep_var_name = 'Dependent variable:'
        self.column_labels = None
        self.column_separators = None
        self.show_model_nums = True
        self.original_cov_names = None
        self.cov_map = None
        self.show_precision = True
        self.show_sig = True
        self.sig_levels = [0.1, 0.05, 0.01]
        self.sig_digits = 3
        self.confidence_intervals = False
        self.show_footer = True
        self.custom_lines = {}
        self.show_n = True
        self.show_r2 = True
        self.show_adj_r2 = True
        self.show_residual_std_err = True
        self.show_f_statistic = True
        self.show_dof = True
        self.show_notes = True
        self.notes_label = 'Note:'
        self.notes_append = True
        self.custom_notes = []

    def extract_data(self):
        """
        Extract the values we need from the models and store
        for use or modification. They should not be able to
        be modified by any rendering parameters.
        """
        self.validate_input()
        self.model_data = []
        for m in self.models:
            self.model_data.append(self.extract_model_data(m))

        covs = []
        for md in self.model_data:
            covs = covs + list(md['cov_names'])
        self.cov_names = sorted(set(covs))

    def _extract_feature(self, obj, feature):
        """
        Just return obj.feature if present and None otherwise.
        """
        try:
            return getattr(obj, feature)
        except AttributeError:
            return None

    def extract_model_data(self, model):
        # For features that are simple attributes of "model", establish the
        # mapping with internal name (TODO: adopt same names?):
        statsmodels_map = {'p_values' : 'pvalues',
                           'cov_values' : 'params',
                           'cov_std_err' : 'bse',
                           'r2' : 'rsquared',
                           'r2_adj' : 'rsquared_adj',
                           'f_p_value' : 'f_pvalue',
                           'degree_freedom' : 'df_model',
                           'degree_freedom_resid' : 'df_resid',
                           'nobs' : 'nobs',
                           'f_statistic' : 'fvalue'
                           }

        data = {}
        for key, val in statsmodels_map.items():
            data[key] = self._extract_feature(model, val)

        data['cov_names'] = model.params.index.values
        data['conf_int_low_values'] = model.conf_int()[0]
        data['conf_int_high_values'] = model.conf_int()[1]
        data['resid_std_err'] = sqrt(model.scale)

        # Workaround for
        # https://github.com/statsmodels/statsmodels/issues/6778:
        if 'f_statistic' in data:
            data['f_statistic'] = (lambda x : x[0, 0] if getattr(x, 'ndim', 0)
                                   else x)(data['f_statistic'])

        return data

    # Begin render option functions
    def title(self, title):
        self.title_text = title

    def show_header(self, show):
        assert type(show) == bool, 'Please input True/False'
        self.header = show

    def show_model_numbers(self, show):
        assert type(show) == bool, 'Please input True/False'
        self.show_model_nums = show

    def custom_columns(self, labels, separators=None):
        if separators is not None:
            assert type(labels) == list, 'Please input a list of labels or a single label string'
            assert type(separators) == list, 'Please input a list of column separators'
            assert len(labels) == len(separators), 'Number of labels must match number of columns'
            assert sum([int(type(s) != int) for s in separators]) == 0, 'Columns must be ints'
            assert sum(separators) == self.num_models, 'Please set number of columns to number of models'
        else:
            assert type(labels) == str, 'Please input a single string label if no columns specified'

        self.column_labels = labels
        self.column_separators = separators

    def significance_levels(self, levels):
        assert len(levels) == 3, 'Please input 3 significance levels'
        assert sum([int(type(l) != float) for l in levels]) == 0, 'Please input floating point values as significance levels'
        self.sig_levels = sorted(levels, reverse=True)

    def significant_digits(self, digits):
        assert type(digits) == int, 'The number of significant digits must be an int'
        assert digits < 10, 'Whoa hold on there bud, maybe use fewer digits'
        self.sig_digits = digits

    def show_confidence_intervals(self, show):
        assert type(show) == bool, 'Please input True/False'
        self.confidence_intervals = show

    def dependent_variable_name(self, name):
        assert type(name) == str, 'Please input a string to use as the depedent variable name'
        self.dep_var_name = name

    def covariate_order(self, cov_names):
        missing = set(cov_names).difference(set(self.cov_names))
        assert not missing, ('Covariate order must contain subset of existing '
                             'covariates: {} are not.'.format(missing))
        self.original_cov_names = self.cov_names
        self.cov_names = cov_names

    def rename_covariates(self, cov_map):
        assert isinstance(cov_map, dict), 'Please input a dictionary with covariate names as keys'
        self.cov_map = cov_map

    def reset_covariate_order(self):
        if self.original_cov_names is not None:
            self.cov_names = self.original_cov_names

    def add_custom_lines(self, lines, location='footer top'):
        for line in lines:
            assert len(line) == self.num_models + 1, \
                'Please input iterables of length "number of models + 1"'
        assert location in self.CUSTOM_LINES_LOCATIONS,  \
            'location needs to be one of {}'.format(str(self.CUSTOM_LINES_LOCATIONS))
        self.custom_lines[location] = lines

    def show_degrees_of_freedom(self, show):
        assert type(show) == bool, 'Please input True/False'
        self.show_dof = show

    def custom_note_label(self, notes_label):
        assert type(notes_label) == str, 'Please input a string to use as the note label'
        self.notes_label = notes_label

    def add_custom_notes(self, notes):
        assert sum([int(type(n) != str) for n in notes]) == 0, 'Notes must be strings'
        self.custom_notes = notes

    def append_notes(self, append):
        assert type(append) == bool, 'Please input True/False'
        self.notes_append = append

    def render_html(self, *args, **kwargs):
        return HTMLRenderer(self).render(*args, **kwargs)

    def _repr_html_(self):
        return self.render_html()

    def render_latex(self, *args, **kwargs):
        return LaTeXRenderer(self).render(*args, **kwargs)


class Renderer:
    """
    Base class for renderers to specific formats. Only meant to be subclassed.
    """
    def __init__(self, table):
        """
        Initialize a new renderer.
        
        "table": Stargazer object to render
        """

        self.table = table

    def __getattribute__(self, key):
        """
        Temporary fix while we better organize how a Stargazer table stores
        parameters: just retrieve them transparently as attributes of the
        Stargazer table object.
        """

        try:
            return object.__getattribute__(self, key)
        except AttributeError as exc:
            if hasattr(self.table, key):
                return getattr(self.table, key)
            else:
                raise exc

    def get_sig_icon(self, p_value, sig_char='*'):
        if p_value is None:
            return ''
        if p_value >= self.sig_levels[0]:
            return ''
        elif p_value >= self.sig_levels[1]:
            return sig_char
        elif p_value >= self.sig_levels[2]:
            return sig_char * 2
        else:
            return sig_char * 3

    def _float_format(self, value):
        """
        Format value to string, using the precision set by the user.
        """
        if value is None:
            return ''

        return '{{:.{prec}f}}'.format(prec=self.sig_digits).format(value)


class HTMLRenderer(Renderer):
    fmt = 'html'

    def render(self):
        html = self.generate_header()
        html += self.generate_body()
        html += self.generate_footer()

        return html

    def generate_header(self):
        header = ''
        if not self.show_header:
            return header

        if self.title_text is not None:
            header += self.title_text + '<br>'

        header += '<table style="text-align:center"><tr><td colspan="'
        header += str(self.num_models + 1) + '" style="border-bottom: 1px solid black"></td></tr>'
        if self.dep_var_name is not None:
            header += '<tr><td style="text-align:left"></td><td colspan="' + str(self.num_models)
            header += '"><em>' + self.dep_var_name + self.dependent_variable + '</em></td></tr>'

        header += '<tr><td style="text-align:left"></td>'
        if self.column_labels is not None:
            if type(self.column_labels) == str:
                header += '<td colspan="' + str(self.num_models) + '">'
                header += self.column_labels + "</td></tr>"
            else:
                # The first table column holds the covariates names:
                header += '<tr><td></td>'
                for i, label in enumerate(self.column_labels):
                    sep = self.column_separators[i]
                    header += '<td colspan="{}">{}</td>'.format(sep, label)
                header += '</tr>'

        if self.show_model_nums:
            header += '<tr><td style="text-align:left"></td>'
            for num in range(1, self.num_models + 1):
                header += '<td>(' + str(num) + ')</td>'
            header += '</tr>'

        header += '<tr><td colspan="' + str(self.num_models + 1)
        header += '" style="border-bottom: 1px solid black"></td></tr>'

        return header

    def generate_body(self):
        """
        Generate the body of the results where the
        covariate reporting is.
        """
        body = ''
        for cov_name in self.cov_names:
<<<<<<< HEAD
            body += self.generate_cov_rows_html(cov_name)
        if 'body bottom' in self.custom_lines:
            body += self.generate_custom_lines_html('body bottom')
=======
            body += self.generate_cov_rows(cov_name)
>>>>>>> 0188e8cd

        return body

    def generate_cov_rows(self, cov_name):
        cov_text = ''
        cov_text += self.generate_cov_main(cov_name)
        if self.show_precision:
            cov_text += self.generate_cov_precision(cov_name)
        else:
            cov_text += '<tr></tr>'

        return cov_text

    def generate_cov_main(self, cov_name):
        cov_print_name = cov_name
        if self.cov_map is not None:
            cov_print_name = self.cov_map.get(cov_print_name, cov_name)
        cov_text = '<tr><td style="text-align:left">' + cov_print_name + '</td>'
        for md in self.model_data:
            if cov_name in md['cov_names']:
                cov_text += '<td>'
                cov_text += self._float_format(md['cov_values'][cov_name])
                if self.show_sig:
                    cov_text += '<sup>' + str(self.get_sig_icon(md['p_values'][cov_name])) + '</sup>'
                cov_text += '</td>'
            else:
                cov_text += '<td></td>'
        cov_text += '</tr>'

        return cov_text

    def generate_cov_precision(self, cov_name):
        cov_text = '<tr><td style="text-align:left"></td>'
        for md in self.model_data:
            if cov_name in md['cov_names']:
                cov_text += '<td>('
                if self.confidence_intervals:
                    cov_text += self._float_format(md['conf_int_low_values'][cov_name]) + ' , '
                    cov_text += self._float_format(md['conf_int_high_values'][cov_name])
                else:
                    cov_text += self._float_format(md['cov_std_err'][cov_name])
                cov_text += ')</td>'
            else:
                cov_text += '<td></td>'
        cov_text += '</tr>'

        return cov_text

    def generate_footer(self):
        """
        Generate the footer of the table where
        model summary section is.
        """
        footer = '<td colspan="' + str(self.num_models + 1) + '" style="border-bottom: 1px solid black"></td></tr>'

        if not self.show_footer:
            return footer
<<<<<<< HEAD
        if 'footer top' in self.custom_lines:
            footer += self.generate_custom_lines_html('footer top')
        footer += self.generate_observations_html()
        footer += self.generate_r2_html()
        footer += self.generate_r2_adj_html()
=======
        if self.show_n:
            footer += self.generate_observations()
        if self.show_r2:
            footer += self.generate_r2()
        if self.show_adj_r2:
            footer += self.generate_r2_adj()
>>>>>>> 0188e8cd
        if self.show_residual_std_err:
            footer += self.generate_resid_std_err()
        if self.show_f_statistic:
<<<<<<< HEAD
            footer += self.generate_f_statistic_html()
        if 'footer bottom' in self.custom_lines:
            footer += self.generate_custom_lines_html('footer bottom')
=======
            footer += self.generate_f_statistic()
>>>>>>> 0188e8cd
        footer += '<tr><td colspan="' + str(self.num_models + 1) + '" style="border-bottom: 1px solid black"></td></tr>'
        if self.show_notes:
            footer += self.generate_notes()
        footer += '</table>'

        return footer

<<<<<<< HEAD
    def generate_custom_lines_html(self, location):
        custom_text = ''
        for custom_row in self.custom_lines[location]:
            custom_text += '<tr><td style="text-align: left">' + str(custom_row[0]) + '</td>'
            for custom_column in custom_row[1:]:
                custom_text += '<td>' + str(custom_column) + '</td>'
            custom_text += '</tr>'
        return custom_text

    def generate_observations_html(self):
=======
    def generate_observations(self):
>>>>>>> 0188e8cd
        obs_text = ''
        obs_text += '<tr><td style="text-align: left">Observations</td>'
        for md in self.model_data:
            obs_text += '<td>{:d}</td>'.format(int(md['nobs']))
        obs_text += '</tr>'
        return obs_text

    def generate_r2(self):
        r2_text = ''
        r2_text += '<tr><td style="text-align: left">R<sup>2</sup></td>'
        for md in self.model_data:
            r2_text += '<td>' + self._float_format(md['r2']) + '</td>'
        r2_text += '</tr>'
        return r2_text

    def generate_r2_adj(self):
        r2_text = ''
        r2_text += '<tr><td style="text-align: left">Adjusted R<sup>2</sup></td>'
        for md in self.model_data:
            r2_text += '<td>' + self._float_format(md['r2_adj']) + '</td>'
        r2_text += '</tr>'
        return r2_text

    def generate_resid_std_err(self):
        rse_text = ''
        rse_text += '<tr><td style="text-align: left">Residual Std. Error</td>'
        for md in self.model_data:
            rse_text += '<td>' + self._float_format(md['resid_std_err'])
            if self.show_dof:
                rse_text += ' (df={degree_freedom_resid:.0f})'.format(**md)
            rse_text += '</td>'
        rse_text += '</tr>'
        return rse_text

    def generate_f_statistic(self):
        f_text = ''
        f_text += '<tr><td style="text-align: left">F Statistic</td>'
        for md in self.model_data:
            f_text += '<td>' + self._float_format(md['f_statistic'])
            f_text += '<sup>' + self.get_sig_icon(md['f_p_value']) + '</sup>'
            if self.show_dof:
                f_text += ' (df={degree_freedom:.0f}; {degree_freedom_resid:.0f})'.format(**md)
            f_text += '</td>'
        f_text += '</tr>'
        return f_text

    def generate_notes(self):
        notes_text = ''
        notes_text += '<tr><td style="text-align: left">' + self.notes_label + '</td>'
        if self.notes_append:
            notes_text += self.generate_p_value_section()
        notes_text += '</tr>'
        notes_text += self.generate_additional_notes()
        return notes_text

    def generate_p_value_section(self):
        notes_text = """
 <td colspan="{}" style="text-align: right">
  <sup>*</sup>p&lt;{};
  <sup>**</sup>p&lt;{};
  <sup>***</sup>p&lt;{}
 </td>""".format(self.num_models, *self.sig_levels)
        return notes_text

    def generate_additional_notes(self):
        notes_text = ''
        if len(self.custom_notes) == 0:
            return notes_text
        i = 0
        for i, note in enumerate(self.custom_notes):
            if (i != 0) | (self.notes_append):
                notes_text += '<tr>'
            notes_text += '<td></td><td colspan="' + str(self.num_models) + '" style="text-align: right">' + note + '</td></tr>'

        return notes_text

class LaTeXRenderer(Renderer):
    fmt = 'LaTeX'

    def render(self, only_tabular=False, insert_empty_rows=False):
        latex = self.generate_header(only_tabular=only_tabular)
        latex += self.generate_body(insert_empty_rows=insert_empty_rows)
        latex += self.generate_footer(only_tabular=only_tabular)

        return latex

    def generate_header(self, only_tabular=False):
        header = ''
        if not only_tabular:
            header += '\\begin{table}[!htbp] \\centering\n'
            if not self.show_header:
                return header

            if self.title_text is not None:
                header += '  \\caption{' + self.title_text + '}\n'

            header += '  \\label{}\n'

        content_columns = 'c' * self.num_models
        header += '\\begin{tabular}{@{\\extracolsep{5pt}}l' + content_columns + '}\n'
        header += '\\\\[-1.8ex]\\hline\n'
        header += '\\hline \\\\[-1.8ex]\n'
        if self.dep_var_name is not None:
            header += '& \\multicolumn{' + str(self.num_models) + '}{c}'
            header += '{\\textit{' + self.dep_var_name + '}} \\\n'
            header += '\\cr \\cline{' + str(self.num_models) + '-' + str(self.num_models + 1) + '}\n'

        if self.column_labels is not None:
            if type(self.column_labels) == str:
                header += '\\\\[-1.8ex] & \\multicolumn{' + str(self.num_models) + '}{c}{' + self.column_labels + '} \\\\'
            else:
                header += '\\\\[-1.8ex] '
                for i, label in enumerate(self.column_labels):
                    header += '& \\multicolumn{' + str(self.column_separators[i])
                    header += '}{c}{' + label + '} '
                header += ' \\\\\n'

        if self.show_model_nums:
            header += '\\\\[-1.8ex] '
            for num in range(1, self.num_models + 1):
                header += '& (' + str(num) + ') '
            header += '\\\\\n'

        header += '\\hline \\\\[-1.8ex]\n'

        return header

    def generate_body(self, insert_empty_rows=False):
        """
        Generate the body of the results where the
        covariate reporting is.
        """
        body = ''
        for cov_name in self.cov_names:
<<<<<<< HEAD
            body += self.generate_cov_rows_latex(cov_name)
            body += '  '
            for _ in range(self.num_models):
                body += '& '
            body += '\\\\\n'
        if 'body bottom' in self.custom_lines:
            body += self.generate_custom_lines_latex('body bottom')
=======
            body += self.generate_cov_rows(cov_name)
            if insert_empty_rows:
                body += '  ' + '& '*len(self.num_models) + '\\\\\n'
>>>>>>> 0188e8cd

        return body

    def generate_cov_rows(self, cov_name):
        cov_text = ''
        cov_text += self.generate_cov_main(cov_name)
        if self.show_precision:
            cov_text += self.generate_cov_precision(cov_name)
        else:
            cov_text += '& '

        return cov_text

    def generate_cov_main(self, cov_name):
        cov_print_name = cov_name

        if self.cov_map is not None:
            if cov_name in self.cov_map:
                cov_print_name = self.cov_map[cov_name]

        cov_text = ' ' + cov_print_name + ' '
        for md in self.model_data:
            if cov_name in md['cov_names']:
                cov_text += '& ' + self._float_format(md['cov_values'][cov_name])
                if self.show_sig:
                    cov_text += '$^{' + str(self.get_sig_icon(md['p_values'][cov_name])) + '}$'
                cov_text += ' '
            else:
                cov_text += '& '
        cov_text += '\\\\\n'

        return cov_text

    def generate_cov_precision(self, cov_name):
        cov_text = '  '

        for md in self.model_data:
            if cov_name in md['cov_names']:
                cov_text += '& ('
                if self.confidence_intervals:
                    cov_text += self._float_format(md['conf_int_low_values'][cov_name]) + ' , '
                    cov_text += self._float_format(md['conf_int_high_values'][cov_name])
                else:
                    cov_text += self._float_format(md['cov_std_err'][cov_name])
                cov_text += ') '
            else:
                cov_text += '& '
        cov_text += '\\\\\n'

        return cov_text

    def generate_footer(self, only_tabular=False):
        """
        Generate the footer of the table where
        model summary section is.
        """

        footer = '\\hline \\\\[-1.8ex]\n'

        if not self.show_footer:
            return footer
<<<<<<< HEAD
        if 'footer top' in self.custom_lines:
            footer += self.generate_custom_lines_latex('footer top')
        footer += self.generate_observations_latex()
        footer += self.generate_r2_latex()
        footer += self.generate_r2_adj_latex()
=======
        if self.show_n:
            footer += self.generate_observations()
        if self.show_r2:
            footer += self.generate_r2()
        if self.show_adj_r2:
            footer += self.generate_r2_adj()
>>>>>>> 0188e8cd
        if self.show_residual_std_err:
            footer += self.generate_resid_std_err()
        if self.show_f_statistic:
<<<<<<< HEAD
            footer += self.generate_f_statistic_latex()
        if 'footer bottom' in self.custom_lines:
            footer += self.generate_custom_lines_latex('footer bottom')
=======
            footer += self.generate_f_statistic()
>>>>>>> 0188e8cd
        footer += '\\hline\n\\hline \\\\[-1.8ex]\n'
        if self.show_notes:
            footer += self.generate_notes()
        footer += '\\end{tabular}'

        if not only_tabular:
            footer += '\n\\end{table}'

        return footer

<<<<<<< HEAD
    def generate_custom_lines_latex(self, location):
        custom_text = ''
        for custom_row in self.custom_lines[location]:
            custom_text += ' ' + str(custom_row[0]) + ' '
            for custom_column in custom_row[1:]:
                custom_text += '& ' + str(custom_column) + ' '
            custom_text += '\\\\\n'
        return custom_text

    def generate_observations_latex(self):
=======
    def generate_observations(self):
>>>>>>> 0188e8cd
        obs_text = ''
        obs_text += ' Observations '
        for md in self.model_data:
            obs_text += '& {:d} '.format(int(md['nobs']))
        obs_text += '\\\\\n'
        return obs_text

    def generate_r2(self):
        r2_text = ' $R^2$ '
        for md in self.model_data:
            r2_text += '& ' + self._float_format(md['r2']) + ' '
        r2_text += '\\\\\n'
        return r2_text

    def generate_r2_adj(self):
        r2_text = ' Adjusted $R^2$ '
        for md in self.model_data:
            r2_text += '& ' + self._float_format(md['r2_adj']) + ' '
        r2_text += '\\\\\n'
        return r2_text

    def generate_resid_std_err(self):
        rse_text = ''
        rse_text += ' Residual Std. Error '
        for md in self.model_data:
            rse_text += '& ' + self._float_format(md['resid_std_err'])
            if self.show_dof:
                rse_text += '(df = {:d})'.format(int(md['degree_freedom_resid']))
            rse_text += ' '
        rse_text += ' \\\\\n'
        return rse_text

    def generate_f_statistic(self):
        f_text = ''
        f_text += ' F Statistic '
        for md in self.model_data:
            f_text += '& ' + self._float_format(md['f_statistic'])
            f_text += '$^{' + self.get_sig_icon(md['f_p_value']) + '}$ '
            if self.show_dof:
                f_text += '(df = ' + str(md['degree_freedom']) + '; ' + str(md['degree_freedom_resid']) + ')'
            f_text += ' '
        f_text += '\\\\\n'
        return f_text

    def generate_notes(self):
        notes_text = ''
        notes_text += '\\textit{' + self.notes_label + '}'
        if self.notes_append:
            notes_text += self.generate_p_value_section()
        notes_text += self.generate_additional_notes()
        return notes_text

    def generate_p_value_section(self):
        notes_text = ''
        notes_text += ' & \\multicolumn{' + str(self.num_models) + '}{r}{$^{' + self.get_sig_icon(self.sig_levels[0] - 0.001) + '}$p$<$' + str(self.sig_levels[0]) + '; '
        notes_text += '$^{' + self.get_sig_icon(self.sig_levels[1] - 0.001) + '}$p$<$' + str(self.sig_levels[1]) + '; '
        notes_text += '$^{' + self.get_sig_icon(self.sig_levels[2] - 0.001) + '}$p$<$' + str(self.sig_levels[2]) + '} \\\\\n'
        return notes_text

    def generate_additional_notes(self):
        notes_text = ''
        # if len(self.custom_notes) == 0:
        #     return notes_text
        for note in self.custom_notes:
            # if (i != 0) | (self.notes_append):
            #     notes_text += '\\multicolumn{' + str(self.num_models) + '}{r}\\textit{' + note + '} \\\\\n'
            # else:
            #     notes_text += ' & \\multicolumn{' + str(self.num_models) + '}{r}\\textit{' + note + '} \\\\\n'
            notes_text += ' & \\multicolumn{' + str(self.num_models) + '}{r}\\textit{' + note + '} \\\\\n'

        return notes_text


    # Begin Markdown render functions
    # def render_markdown(self):
    #     print("sorry haven't made this yet :/")

    # Begin ASCII render functions
    # def render_ascii(self):
    #     print("sorry haven't made this yet :/")<|MERGE_RESOLUTION|>--- conflicted
+++ resolved
@@ -341,13 +341,9 @@
         """
         body = ''
         for cov_name in self.cov_names:
-<<<<<<< HEAD
-            body += self.generate_cov_rows_html(cov_name)
+            body += self.generate_cov_rows(cov_name)
         if 'body bottom' in self.custom_lines:
             body += self.generate_custom_lines_html('body bottom')
-=======
-            body += self.generate_cov_rows(cov_name)
->>>>>>> 0188e8cd
 
         return body
 
@@ -405,30 +401,20 @@
 
         if not self.show_footer:
             return footer
-<<<<<<< HEAD
         if 'footer top' in self.custom_lines:
             footer += self.generate_custom_lines_html('footer top')
-        footer += self.generate_observations_html()
-        footer += self.generate_r2_html()
-        footer += self.generate_r2_adj_html()
-=======
         if self.show_n:
             footer += self.generate_observations()
         if self.show_r2:
             footer += self.generate_r2()
         if self.show_adj_r2:
             footer += self.generate_r2_adj()
->>>>>>> 0188e8cd
         if self.show_residual_std_err:
             footer += self.generate_resid_std_err()
         if self.show_f_statistic:
-<<<<<<< HEAD
-            footer += self.generate_f_statistic_html()
+            footer += self.generate_f_statistic()
         if 'footer bottom' in self.custom_lines:
             footer += self.generate_custom_lines_html('footer bottom')
-=======
-            footer += self.generate_f_statistic()
->>>>>>> 0188e8cd
         footer += '<tr><td colspan="' + str(self.num_models + 1) + '" style="border-bottom: 1px solid black"></td></tr>'
         if self.show_notes:
             footer += self.generate_notes()
@@ -436,7 +422,6 @@
 
         return footer
 
-<<<<<<< HEAD
     def generate_custom_lines_html(self, location):
         custom_text = ''
         for custom_row in self.custom_lines[location]:
@@ -446,10 +431,7 @@
             custom_text += '</tr>'
         return custom_text
 
-    def generate_observations_html(self):
-=======
     def generate_observations(self):
->>>>>>> 0188e8cd
         obs_text = ''
         obs_text += '<tr><td style="text-align: left">Observations</td>'
         for md in self.model_data:
@@ -584,19 +566,11 @@
         """
         body = ''
         for cov_name in self.cov_names:
-<<<<<<< HEAD
-            body += self.generate_cov_rows_latex(cov_name)
-            body += '  '
-            for _ in range(self.num_models):
-                body += '& '
-            body += '\\\\\n'
-        if 'body bottom' in self.custom_lines:
-            body += self.generate_custom_lines_latex('body bottom')
-=======
             body += self.generate_cov_rows(cov_name)
             if insert_empty_rows:
                 body += '  ' + '& '*len(self.num_models) + '\\\\\n'
->>>>>>> 0188e8cd
+        if 'body bottom' in self.custom_lines:
+            body += self.generate_custom_lines_latex('body bottom')
 
         return body
 
@@ -658,30 +632,20 @@
 
         if not self.show_footer:
             return footer
-<<<<<<< HEAD
         if 'footer top' in self.custom_lines:
             footer += self.generate_custom_lines_latex('footer top')
-        footer += self.generate_observations_latex()
-        footer += self.generate_r2_latex()
-        footer += self.generate_r2_adj_latex()
-=======
         if self.show_n:
             footer += self.generate_observations()
         if self.show_r2:
             footer += self.generate_r2()
         if self.show_adj_r2:
             footer += self.generate_r2_adj()
->>>>>>> 0188e8cd
         if self.show_residual_std_err:
             footer += self.generate_resid_std_err()
         if self.show_f_statistic:
-<<<<<<< HEAD
-            footer += self.generate_f_statistic_latex()
+            footer += self.generate_f_statistic()
         if 'footer bottom' in self.custom_lines:
             footer += self.generate_custom_lines_latex('footer bottom')
-=======
-            footer += self.generate_f_statistic()
->>>>>>> 0188e8cd
         footer += '\\hline\n\\hline \\\\[-1.8ex]\n'
         if self.show_notes:
             footer += self.generate_notes()
@@ -692,7 +656,6 @@
 
         return footer
 
-<<<<<<< HEAD
     def generate_custom_lines_latex(self, location):
         custom_text = ''
         for custom_row in self.custom_lines[location]:
@@ -702,10 +665,7 @@
             custom_text += '\\\\\n'
         return custom_text
 
-    def generate_observations_latex(self):
-=======
     def generate_observations(self):
->>>>>>> 0188e8cd
         obs_text = ''
         obs_text += ' Observations '
         for md in self.model_data:
